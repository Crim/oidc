package main

import (
	"encoding/base64"
	"fmt"
	"os"

	"net/http"

	"github.com/gorilla/sessions"
	"github.com/heroku/deci"
	"github.com/joeshaw/envdecode"
	"github.com/pkg/errors"
	"github.com/sirupsen/logrus"
)

const (
	sessionAuthenticationKeyBytesLength = 64
	sessionEncryptionKeyBytesLength     = 32
)

type config struct {
	Port int `env:"PORT,default=5556"`

	// SessionAuthenticationKey is a 64-byte, base64-encoded key used to
	// authenticate sessions
	SessionAuthenticationKey string `env:"SESSION_AUTHENTICATION_KEY,required"`
	// SessionEncryptionKey is a 32-byte, base64-encoded key used to encrypt
	// sessions
	SessionEncryptionKey string `env:"SESSION_ENCRYPTION_KEY,required"`
}

func main() {
	if err := run(); err != nil {
		fmt.Fprintf(os.Stderr, "%s: %s\n", os.Args[0], err)
		os.Exit(1)
	}
}

func run() error {
	logger := logrus.New()

	var cfg config
	if err := envdecode.StrictDecode(&cfg); err != nil {
		return errors.Wrap(err, "failed to load configuration")
	}

	sessionAuthenticationKey, err := base64.StdEncoding.DecodeString(cfg.SessionAuthenticationKey)
	if err != nil {
		return errors.Wrap(err, "failed to base64 decode SESSION_AUTHENTICATION_KEY")
	} else if len(sessionAuthenticationKey) != sessionAuthenticationKeyBytesLength {
		return fmt.Errorf("SESSION_AUTHENTICATION_KEY must be %d bytes of random data", sessionAuthenticationKeyBytesLength)
	}

	sessionEncryptionKey, err := base64.StdEncoding.DecodeString(cfg.SessionEncryptionKey)
	if err != nil {
		return errors.Wrap(err, "failed to base64 decode SESSION_ENCRYPTION_KEY")
	} else if len(sessionEncryptionKey) != sessionEncryptionKeyBytesLength {
		return fmt.Errorf("SESSION_ENCRYPTION_KEY must be %d bytes of random data", sessionEncryptionKeyBytesLength)
	}

	session := sessions.NewCookieStore(sessionAuthenticationKey, sessionEncryptionKey)
<<<<<<< HEAD
	a := deci.NewApp(logger, session)
=======
	// TODO - load config from somewhere
	a, err := deci.NewApp(logger, &deci.Config{}, session)
	if err != nil {
		return errors.Wrap(err, "Error creating app")
	}

>>>>>>> 1fb9742e
	srv := &http.Server{
		Addr:    fmt.Sprintf(":%d", cfg.Port),
		Handler: a,
	}
	return srv.ListenAndServe()
}<|MERGE_RESOLUTION|>--- conflicted
+++ resolved
@@ -60,16 +60,12 @@
 	}
 
 	session := sessions.NewCookieStore(sessionAuthenticationKey, sessionEncryptionKey)
-<<<<<<< HEAD
-	a := deci.NewApp(logger, session)
-=======
 	// TODO - load config from somewhere
 	a, err := deci.NewApp(logger, &deci.Config{}, session)
 	if err != nil {
 		return errors.Wrap(err, "Error creating app")
 	}
 
->>>>>>> 1fb9742e
 	srv := &http.Server{
 		Addr:    fmt.Sprintf(":%d", cfg.Port),
 		Handler: a,
